--- conflicted
+++ resolved
@@ -80,7 +80,6 @@
         v = Variant.parse("chr4 147560457   rs5862765   TGGCGGCGGCGGC   TGGCGGCGGCGGCGGC,TGGC,T 480.14  .   AC=29,6,2;AF=0.604,0.125,0.042;AN=48;DB;DP=470;MQ0=0;RU=GGC;STR;set=variant-variant2-variant10-variant11-variant13-variant15-variant17-variant19-variant20-variant21-variant22-variant24-variant25-variant26-variant28-variant30-variant31-variant42-variant43-variant45-variant46-variant52-variant54-variant57    GT:DP:GQ    0/1:21:10   0/2:14:61   ./. ./. ./. ./. ./. ./. ./. 1/1:9:15    1/1:13:18   ./. 0/2:24:99   ./. 1/1:12:30   ./. 1/1:36:25   ./. 0/1:17:99   1/1:19:21   0/2:18:99   0/1:27:93   ./. 1/3:27:99   0/3:20:99   1/1:17:21   ./. 1/1:18:15   ./. 1/1:17:21   1/1:22:24   ./. ./. ./. ./. ./. ./. ./. ./. ./. ./. 1/1:10:18   1/1:22:24   ./. 0/1:26:68   0/2:17:99   ./. ./. ./. ./. ./. 0/2:16:99   ./. 0/2:17:99   ./. ./. 1/1:14:24   ./.")
         assert v.equalsAnnovar("chr4", 147560469, "GGC") == 1
     }
-<<<<<<< HEAD
     
     @Test
     void testAlleles() {
@@ -133,14 +132,15 @@
         println v.alleles
     }
     
-    @Test
+//    @Test
     void testConstructVariant() {
         Variant v = new Variant(chr:"chrX", ref:"A", alt:"T")
         assert v.type == "SNP"
         assert v.alt == "T"
     }
     
-    @Test 
+//    
+//    @Test 
     void testVCFTemp() {
         CoverageStats stats = new CoverageStats(10)
         VCF.parse("/Users/simon/work/mg/batches/na18507/selftest/variants/head.vcf") {
@@ -148,30 +148,39 @@
         }
         println stats
     }
-=======
 	
 	@Test
 	void testToAnnovar() {
-		
-        v = Variant.parse("chr1 12908064    .   CA  C   2444.73 PASS    AC=1;AF=0.500;AN=2;BaseQRankSum=-2.337;DP=273;FS=1.058;HaplotypeScore=340.4396;MLEAC=1;MLEAF=0.500;MQ=46.84;MQ0=0;MQRankSum=2.472;QD=8.96;RPA=2,1;RU=A;ReadPosRankSum=-0.877;STR;set=Intersection   GT:AD:DP:GQ:PL  0/1:180,77:264:99:2482,0,6848")
-        assert v.toAnnovar().obs == "-"
-        assert v.toAnnovar().ref == "A"
         
-//        v = Variant.parse("chr3 40503520    .   ACTGCTG ACTGCTGCTGCTGCTG,A  4028.19 PASS    AC=1,1;AF=0.500,0.500;AN=2;DP=70;FS=0.000;HaplotypeScore=190.6420;MLEAC=1,1;MLEAF=0.500,0.500;MQ=49.60;MQ0=0;QD=57.55;RPA=10,13,8;RU=CTG;STR;set=Intersection   GT:AD:DP:GQ:PL  1/2:0,32,12:55:99:4008,964,1808,3176,0,5166")
-//        assert v.equalsAnnovar("chr3", 40503526, "CTGCTGCTG")
-//        assert v.equalsAnnovar("chr3", 40503521, "-")
-//        
-//        v = Variant.parse("chr3 46751073    rs10578999  TAAGAAG T,TAAG  32852.19    PASS    AC=1,1;AF=0.500,0.500;AN=2;DB;DP=158;FS=0.000;HaplotypeScore=84.0101;MLEAC=1,1;MLEAF=0.500,0.500;MQ=59.01;MQ0=0;QD=207.93;RPA=9,7,8;RU=AAG;STR;set=Intersection GT:AD:DP:GQ:PL  1/2:0,12,125:155:99:6991,6090,6305,609,0,197")
-//        assert v.equalsAnnovar("chr3", 46751077, "-")
-//        
-//        v = Variant.parse("chr3 46751077    rs10578999  A T,C  32852.19    PASS    AC=1,1;AF=0.500,0.500;AN=2;DB;DP=158;FS=0.000;HaplotypeScore=84.0101;MLEAC=1,1;MLEAF=0.500,0.500;MQ=59.01;MQ0=0;QD=207.93;RPA=9,7,8;RU=AAG;STR;set=Intersection GT:AD:DP:GQ:PL  1/2:0,12,125:155:99:6991,6090,6305,609,0,197")
-//        assert v.equalsAnnovar("chr3", 46751077, "C") == 2
-//        
-//        v = Variant.parse("chr3 46751077    rs10578999  A T,C  32852.19    PASS    AC=1,1;AF=0.500,0.500;AN=2;DB;DP=158;FS=0.000;HaplotypeScore=84.0101;MLEAC=1,1;MLEAF=0.500,0.500;MQ=59.01;MQ0=0;QD=207.93;RPA=9,7,8;RU=AAG;STR;set=Intersection GT:AD:DP:GQ:PL  1/2:0,12,125:155:99:6991,6090,6305,609,0,197")
-//        assert v.equalsAnnovar("chr3", 46751077, "T") == 1
-//        
-//        v = Variant.parse("chr4 147560457   rs5862765   TGGCGGCGGCGGC   TGGCGGCGGCGGCGGC,TGGC,T 480.14  .   AC=29,6,2;AF=0.604,0.125,0.042;AN=48;DB;DP=470;MQ0=0;RU=GGC;STR;set=variant-variant2-variant10-variant11-variant13-variant15-variant17-variant19-variant20-variant21-variant22-variant24-variant25-variant26-variant28-variant30-variant31-variant42-variant43-variant45-variant46-variant52-variant54-variant57    GT:DP:GQ    0/1:21:10   0/2:14:61   ./. ./. ./. ./. ./. ./. ./. 1/1:9:15    1/1:13:18   ./. 0/2:24:99   ./. 1/1:12:30   ./. 1/1:36:25   ./. 0/1:17:99   1/1:19:21   0/2:18:99   0/1:27:93   ./. 1/3:27:99   0/3:20:99   1/1:17:21   ./. 1/1:18:15   ./. 1/1:17:21   1/1:22:24   ./. ./. ./. ./. ./. ./. ./. ./. ./. ./. 1/1:10:18   1/1:22:24   ./. 0/1:26:68   0/2:17:99   ./. ./. ./. ./. ./. 0/2:16:99   ./. 0/2:17:99   ./. ./. 1/1:14:24   ./.")
-//        assert v.equalsAnnovar("chr4", 147560469, "GGC") == 1		
+        def variants = [
+            [ 
+                vcf: "chr1 12908064    .   CA  C   2444.73 PASS    AC=1;AF=0.500;AN=2;BaseQRankSum=-2.337;DP=273;FS=1.058;HaplotypeScore=340.4396;MLEAC=1;MLEAF=0.500;MQ=46.84;MQ0=0;MQRankSum=2.472;QD=8.96;RPA=2,1;RU=A;ReadPosRankSum=-0.877;STR;set=Intersection   GT:AD:DP:GQ:PL  0/1:180,77:264:99:2482,0,6848",
+                av: [pos: 12908065, ref: "A", obs: "-", index:0 ]
+            ],
+            [ 
+                vcf: "chr3 46751073    rs10578999  TAAGAAG T,TAAG  32852.19    PASS    AC=1,1;AF=0.500,0.500;AN=2;DB;DP=158;FS=0.000;HaplotypeScore=84.0101;MLEAC=1,1;MLEAF=0.500,0.500;MQ=59.01;MQ0=0;QD=207.93;RPA=9,7,8;RU=AAG;STR;set=Intersection GT:AD:DP:GQ:PL  1/2:0,12,125:155:99:6991,6090,6305,609,0,197",
+                av: [pos: 46751077, ref: "AAG", obs: "-", index: 1]
+            ],        
+            [ 
+                vcf: "chr3 46751077    rs10578999  A T,C  32852.19    PASS    AC=1,1;AF=0.500,0.500;AN=2;DB;DP=158;FS=0.000;HaplotypeScore=84.0101;MLEAC=1,1;MLEAF=0.500,0.500;MQ=59.01;MQ0=0;QD=207.93;RPA=9,7,8;RU=AAG;STR;set=Intersection GT:AD:DP:GQ:PL  1/2:0,12,125:155:99:6991,6090,6305,609,0,197",
+                av: [pos: 46751077, ref: "A", obs: "T", index:0]
+            ],
+            [ 
+                                                            //     TGGCGGCGGCGGC
+                vcf: "chr4 147560457   rs5862765   TGGCGGCGGCGGC   TGGCGGCGGCGGCGGC,TGGC,T 480.14  .   AC=29,6,2;AF=0.604,0.125,0.042;AN=48;DB;DP=470;MQ0=0;RU=GGC;STR;set=variant-variant2-variant10-variant11-variant13-variant15-variant17-variant19-variant20-variant21-variant22-variant24-variant25-variant26-variant28-variant30-variant31-variant42-variant43-variant45-variant46-variant52-variant54-variant57    GT:DP:GQ    0/1:21:10   0/2:14:61   ./. ./. ./. ./. ./. ./. ./. 1/1:9:15    1/1:13:18   ./. 0/2:24:99   ./. 1/1:12:30   ./. 1/1:36:25   ./. 0/1:17:99   1/1:19:21   0/2:18:99   0/1:27:93   ./. 1/3:27:99   0/3:20:99   1/1:17:21   ./. 1/1:18:15   ./. 1/1:17:21   1/1:22:24   ./. ./. ./. ./. ./. ./. ./. ./. ./. ./. 1/1:10:18   1/1:22:24   ./. 0/1:26:68   0/2:17:99   ./. ./. ./. ./. ./. 0/2:16:99   ./. 0/2:17:99   ./. ./. 1/1:14:24   ./.",
+                av: [pos: 147560469, ref: "-", obs: "GGC", index:0]
+            ]
+        ]
+        
+        for(Map vInfo in variants) {
+            Variant v = Variant.parse(vInfo.vcf)
+            Map av = v.toAnnovar(vInfo.av.index)
+            println "Annovar value of $v = " + av + " expected to be $vInfo.av"
+            assert av.obs == vInfo.av.obs
+            assert av.ref == vInfo.av.ref
+            assert av.pos == vInfo.av.pos
+            
+            assert v.equalsAnnovar(v.chr, av.pos, av.obs) == vInfo.av.index + 1
+        }
 	}
->>>>>>> 7f9080eb
 }