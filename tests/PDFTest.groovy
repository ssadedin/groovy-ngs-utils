--- conflicted
+++ resolved
@@ -1,66 +1,62 @@
-import static org.junit.Assert.*;
-
-import org.junit.Test;
-
-
-class PDFTest {
-
-	@Test
-	public void testCreatePDF() {
-		
-		
-		new PDF().document("tests/test.pdf") {
-			
-			title("My Fabulous Document")
-			
-			br()
-			
-			red {
-				p("Hi there, this is simon. This is some really long text that should probably spill over and wrap to make a paragraph. I don't know if PDFBox will do that for me or not! I wonder if it will.")
-			}
-			p("This text is in the default font.")
-			
-			fontSize(7) {
-				p("tiny text")
-				table {
-					head {
-						cell("hello")
-						cell("world")
-					}
-					
-					cells("barney", "charney")
-					
-					cell("aarney")
-					background("light_gray") {
-						cell("darney")
-					}
-					
-<<<<<<< HEAD
-					background("#eebbbb") {
-						cells([1,2,3,4])
-					}
-=======
-					cells([1,2,3,4])
-                    
-                    cell {
-                        p("multi")
-                        p("line")
-                    }
->>>>>>> 24fd694b
-					
-				}
-			}
-			
-			color("green") {
-				p("This paragraph should be green!")
-			}
-			
-			table(cols:2, padding:20) {
-				cells("super","padding")
-			}
-			
-			img("tests/test.jpg")
-		}
-	}
-
-}
+import static org.junit.Assert.*;
+
+import org.junit.Test;
+
+
+class PDFTest {
+
+	@Test
+	public void testCreatePDF() {
+		
+		
+		new PDF().document("tests/test.pdf") {
+			
+			title("My Fabulous Document")
+			
+			br()
+			
+			red {
+				p("Hi there, this is simon. This is some really long text that should probably spill over and wrap to make a paragraph. I don't know if PDFBox will do that for me or not! I wonder if it will.")
+			}
+			p("This text is in the default font.")
+			
+			fontSize(7) {
+				p("tiny text")
+				table {
+					head {
+						cell("hello")
+						cell("world")
+					}
+					
+					cells("barney", "charney")
+					
+					cell("aarney")
+					background("light_gray") {
+						cell("darney")
+					}
+					
+					background("#eebbbb") {
+						cells([1,2,3,4])
+					}
+                    
+                    cell {
+                        p("multi")
+                        p("line")
+                    }
+					
+				}
+			}
+			
+			color("green") {
+				p("This paragraph should be green!")
+			}
+			
+			table(cols:2, padding:20) {
+				cells("super","padding")
+			}
+			
+			img("tests/test.jpg")
+		}
+	}
+
+}